/**
 * Licensed to the Apache Software Foundation (ASF) under one
 * or more contributor license agreements.  See the NOTICE file
 * distributed with this work for additional information
 * regarding copyright ownership.  The ASF licenses this file
 * to you under the Apache License, Version 2.0 (the
 * "License"); you may not use this file except in compliance
 * with the License.  You may obtain a copy of the License at
 *
 *     http://www.apache.org/licenses/LICENSE-2.0
 *
 * Unless required by applicable law or agreed to in writing, software
 * distributed under the License is distributed on an "AS IS" BASIS,
 * WITHOUT WARRANTIES OR CONDITIONS OF ANY KIND, either express or implied.
 * See the License for the specific language governing permissions and
 * limitations under the License.
 */

package org.apache.hadoop.hive.metastore;

import static org.apache.hadoop.hive.metastore.MetaStoreUtils.DEFAULT_DATABASE_NAME;
import static org.apache.hadoop.hive.metastore.MetaStoreUtils.isIndexTable;

import java.io.IOException;
import java.lang.reflect.Constructor;
import java.lang.reflect.InvocationHandler;
import java.lang.reflect.InvocationTargetException;
import java.lang.reflect.Method;
import java.lang.reflect.Proxy;
import java.net.InetAddress;
import java.net.URI;
import java.net.UnknownHostException;
import java.nio.ByteBuffer;
import java.util.ArrayList;
import java.util.Arrays;
import java.util.Collection;
import java.util.EnumSet;
import java.util.HashMap;
import java.util.LinkedHashMap;
import java.util.List;
import java.util.Map;
import java.util.Random;
import java.util.concurrent.TimeUnit;

import javax.security.auth.login.LoginException;

import org.apache.commons.logging.Log;
import org.apache.commons.logging.LogFactory;
import org.apache.hadoop.hive.common.ObjectPair;
import org.apache.hadoop.hive.common.ValidTxnList;
import org.apache.hadoop.hive.common.classification.InterfaceAudience.Public;
import org.apache.hadoop.hive.common.classification.InterfaceStability.Unstable;
import org.apache.hadoop.hive.conf.HiveConf;
import org.apache.hadoop.hive.conf.HiveConf.ConfVars;
import org.apache.hadoop.hive.conf.HiveConfUtil;
import org.apache.hadoop.hive.metastore.api.AbortTxnRequest;
import org.apache.hadoop.hive.metastore.api.AddDynamicPartitions;
import org.apache.hadoop.hive.metastore.api.AddPartitionsRequest;
import org.apache.hadoop.hive.metastore.api.AddPartitionsResult;
import org.apache.hadoop.hive.metastore.api.AggrStats;
import org.apache.hadoop.hive.metastore.api.AlreadyExistsException;
import org.apache.hadoop.hive.metastore.api.CheckLockRequest;
import org.apache.hadoop.hive.metastore.api.ColumnStatistics;
import org.apache.hadoop.hive.metastore.api.ColumnStatisticsObj;
import org.apache.hadoop.hive.metastore.api.CommitTxnRequest;
import org.apache.hadoop.hive.metastore.api.CompactionRequest;
import org.apache.hadoop.hive.metastore.api.CompactionType;
import org.apache.hadoop.hive.metastore.api.ConfigValSecurityException;
import org.apache.hadoop.hive.metastore.api.CurrentNotificationEventId;
import org.apache.hadoop.hive.metastore.api.Database;
import org.apache.hadoop.hive.metastore.api.DropPartitionsExpr;
import org.apache.hadoop.hive.metastore.api.DropPartitionsRequest;
import org.apache.hadoop.hive.metastore.api.EnvironmentContext;
import org.apache.hadoop.hive.metastore.api.FieldSchema;
import org.apache.hadoop.hive.metastore.api.FireEventRequest;
import org.apache.hadoop.hive.metastore.api.FireEventResponse;
import org.apache.hadoop.hive.metastore.api.Function;
import org.apache.hadoop.hive.metastore.api.GetOpenTxnsInfoResponse;
import org.apache.hadoop.hive.metastore.api.GetPrincipalsInRoleRequest;
import org.apache.hadoop.hive.metastore.api.GetPrincipalsInRoleResponse;
import org.apache.hadoop.hive.metastore.api.GetRoleGrantsForPrincipalRequest;
import org.apache.hadoop.hive.metastore.api.GetRoleGrantsForPrincipalResponse;
import org.apache.hadoop.hive.metastore.api.GrantRevokePrivilegeRequest;
import org.apache.hadoop.hive.metastore.api.GrantRevokePrivilegeResponse;
import org.apache.hadoop.hive.metastore.api.GrantRevokeRoleRequest;
import org.apache.hadoop.hive.metastore.api.GrantRevokeRoleResponse;
import org.apache.hadoop.hive.metastore.api.GrantRevokeType;
import org.apache.hadoop.hive.metastore.api.HeartbeatRequest;
import org.apache.hadoop.hive.metastore.api.HeartbeatTxnRangeRequest;
import org.apache.hadoop.hive.metastore.api.HeartbeatTxnRangeResponse;
import org.apache.hadoop.hive.metastore.api.HiveObjectPrivilege;
import org.apache.hadoop.hive.metastore.api.HiveObjectRef;
import org.apache.hadoop.hive.metastore.api.Index;
import org.apache.hadoop.hive.metastore.api.InvalidInputException;
import org.apache.hadoop.hive.metastore.api.InvalidObjectException;
import org.apache.hadoop.hive.metastore.api.InvalidOperationException;
import org.apache.hadoop.hive.metastore.api.InvalidPartitionException;
import org.apache.hadoop.hive.metastore.api.LockRequest;
import org.apache.hadoop.hive.metastore.api.LockResponse;
import org.apache.hadoop.hive.metastore.api.MetaException;
import org.apache.hadoop.hive.metastore.api.NoSuchLockException;
import org.apache.hadoop.hive.metastore.api.NoSuchObjectException;
import org.apache.hadoop.hive.metastore.api.NoSuchTxnException;
import org.apache.hadoop.hive.metastore.api.NotificationEvent;
import org.apache.hadoop.hive.metastore.api.NotificationEventRequest;
import org.apache.hadoop.hive.metastore.api.NotificationEventResponse;
import org.apache.hadoop.hive.metastore.api.OpenTxnRequest;
import org.apache.hadoop.hive.metastore.api.OpenTxnsResponse;
import org.apache.hadoop.hive.metastore.api.Partition;
import org.apache.hadoop.hive.metastore.api.PartitionEventType;
import org.apache.hadoop.hive.metastore.api.PartitionsByExprRequest;
import org.apache.hadoop.hive.metastore.api.PartitionsByExprResult;
import org.apache.hadoop.hive.metastore.api.PartitionsStatsRequest;
import org.apache.hadoop.hive.metastore.api.PrincipalPrivilegeSet;
import org.apache.hadoop.hive.metastore.api.PrincipalType;
import org.apache.hadoop.hive.metastore.api.PrivilegeBag;
import org.apache.hadoop.hive.metastore.api.RequestPartsSpec;
import org.apache.hadoop.hive.metastore.api.Role;
import org.apache.hadoop.hive.metastore.api.SetPartitionsStatsRequest;
import org.apache.hadoop.hive.metastore.api.ShowCompactRequest;
import org.apache.hadoop.hive.metastore.api.ShowCompactResponse;
import org.apache.hadoop.hive.metastore.api.ShowLocksRequest;
import org.apache.hadoop.hive.metastore.api.ShowLocksResponse;
import org.apache.hadoop.hive.metastore.api.Table;
import org.apache.hadoop.hive.metastore.api.TableStatsRequest;
import org.apache.hadoop.hive.metastore.api.ThriftHiveMetastore;
import org.apache.hadoop.hive.metastore.api.TxnAbortedException;
import org.apache.hadoop.hive.metastore.api.TxnOpenException;
import org.apache.hadoop.hive.metastore.api.Type;
import org.apache.hadoop.hive.metastore.api.UnknownDBException;
import org.apache.hadoop.hive.metastore.api.UnknownPartitionException;
import org.apache.hadoop.hive.metastore.api.UnknownTableException;
import org.apache.hadoop.hive.metastore.api.UnlockRequest;
import org.apache.hadoop.hive.metastore.partition.spec.PartitionSpecProxy;
import org.apache.hadoop.hive.metastore.txn.TxnHandler;
import org.apache.hadoop.hive.shims.ShimLoader;
import org.apache.hadoop.hive.shims.Utils;
import org.apache.hadoop.hive.thrift.HadoopThriftAuthBridge;
import org.apache.hadoop.security.UserGroupInformation;
import org.apache.hadoop.util.StringUtils;
import org.apache.thrift.TApplicationException;
import org.apache.thrift.TException;
import org.apache.thrift.protocol.TBinaryProtocol;
import org.apache.thrift.protocol.TCompactProtocol;
import org.apache.thrift.protocol.TProtocol;
import org.apache.thrift.transport.TFramedTransport;
import org.apache.thrift.transport.TSocket;
import org.apache.thrift.transport.TTransport;
import org.apache.thrift.transport.TTransportException;

/**
 * Hive Metastore Client.
 * The public implementation of IMetaStoreClient. Methods not inherited from IMetaStoreClient
 * are not public and can change. Hence this is marked as unstable.
 */
@Public
@Unstable
public class HiveMetaStoreClient implements IMetaStoreClient {
  ThriftHiveMetastore.Iface client = null;
  private TTransport transport = null;
  private boolean isConnected = false;
  private URI metastoreUris[];
  private final HiveMetaHookLoader hookLoader;
  protected final HiveConf conf;
  protected boolean fastpath = false;
  private String tokenStrForm;
  private final boolean localMetaStore;
  private final MetaStoreFilterHook filterHook;

  private Map<String, String> currentMetaVars;

  // for thrift connects
  private int retries = 5;
  private long retryDelaySeconds = 0;

  static final protected Log LOG = LogFactory.getLog("hive.metastore");

  public HiveMetaStoreClient(HiveConf conf)
    throws MetaException {
    this(conf, null);
  }

  public HiveMetaStoreClient(HiveConf conf, HiveMetaHookLoader hookLoader)
    throws MetaException {

    this.hookLoader = hookLoader;
    if (conf == null) {
      conf = new HiveConf(HiveMetaStoreClient.class);
    }
    this.conf = conf;
    filterHook = loadFilterHooks();

    String msUri = conf.getVar(HiveConf.ConfVars.METASTOREURIS);
    localMetaStore = HiveConfUtil.isEmbeddedMetaStore(msUri);
    if (localMetaStore) {
      // instantiate the metastore server handler directly instead of connecting
      // through the network
      if (conf.getBoolVar(ConfVars.METASTORE_FASTPATH)) {
        client = new HiveMetaStore.HMSHandler("hive client", conf, true);
        fastpath = true;
      } else {
        client = HiveMetaStore.newRetryingHMSHandler("hive client", conf, true);
      }
      isConnected = true;
      snapshotActiveConf();
      return;
    } else {
      if (conf.getBoolVar(ConfVars.METASTORE_FASTPATH)) {
        throw new RuntimeException("You can't set hive.metastore.fastpath to true when you're " +
            "talking to the thrift metastore service.  You must run the metastore locally.");
      }
    }

    // get the number retries
    retries = HiveConf.getIntVar(conf, HiveConf.ConfVars.METASTORETHRIFTCONNECTIONRETRIES);
    retryDelaySeconds = conf.getTimeVar(
        ConfVars.METASTORE_CLIENT_CONNECT_RETRY_DELAY, TimeUnit.SECONDS);

    // user wants file store based configuration
    if (conf.getVar(HiveConf.ConfVars.METASTOREURIS) != null) {
      String metastoreUrisString[] = conf.getVar(
          HiveConf.ConfVars.METASTOREURIS).split(",");
      metastoreUris = new URI[metastoreUrisString.length];
      try {
        int i = 0;
        for (String s : metastoreUrisString) {
          URI tmpUri = new URI(s);
          if (tmpUri.getScheme() == null) {
            throw new IllegalArgumentException("URI: " + s
                + " does not have a scheme");
          }
          metastoreUris[i++] = tmpUri;

        }
      } catch (IllegalArgumentException e) {
        throw (e);
      } catch (Exception e) {
        MetaStoreUtils.logAndThrowMetaException(e);
      }
    } else {
      LOG.error("NOT getting uris from conf");
      throw new MetaException("MetaStoreURIs not found in conf file");
    }
    // finally open the store
    open();
  }

  private MetaStoreFilterHook loadFilterHooks() throws IllegalStateException {
    Class<? extends MetaStoreFilterHook> authProviderClass = conf.
        getClass(HiveConf.ConfVars.METASTORE_FILTER_HOOK.varname,
            DefaultMetaStoreFilterHookImpl.class,
            MetaStoreFilterHook.class);
    String msg = "Unable to create instance of " + authProviderClass.getName() + ": ";
    try {
      Constructor<? extends MetaStoreFilterHook> constructor =
          authProviderClass.getConstructor(HiveConf.class);
      return constructor.newInstance(conf);
    } catch (NoSuchMethodException e) {
      throw new IllegalStateException(msg + e.getMessage(), e);
    } catch (SecurityException e) {
      throw new IllegalStateException(msg + e.getMessage(), e);
    } catch (InstantiationException e) {
      throw new IllegalStateException(msg + e.getMessage(), e);
    } catch (IllegalAccessException e) {
      throw new IllegalStateException(msg + e.getMessage(), e);
    } catch (IllegalArgumentException e) {
      throw new IllegalStateException(msg + e.getMessage(), e);
    } catch (InvocationTargetException e) {
      throw new IllegalStateException(msg + e.getMessage(), e);
    }
  }

  /**
   * Swaps the first element of the metastoreUris array with a random element from the
   * remainder of the array.
   */
  private void promoteRandomMetaStoreURI() {
    if (metastoreUris.length <= 1) {
      return;
    }
    Random rng = new Random();
    int index = rng.nextInt(metastoreUris.length - 1) + 1;
    URI tmp = metastoreUris[0];
    metastoreUris[0] = metastoreUris[index];
    metastoreUris[index] = tmp;
  }

  @Override
  public boolean isCompatibleWith(HiveConf conf) {
    if (currentMetaVars == null) {
      return false; // recreate
    }
    boolean compatible = true;
    for (ConfVars oneVar : HiveConf.metaVars) {
      // Since metaVars are all of different types, use string for comparison
      String oldVar = currentMetaVars.get(oneVar.varname);
      String newVar = conf.get(oneVar.varname, "");
      if (oldVar == null ||
          (oneVar.isCaseSensitive() ? !oldVar.equals(newVar) : !oldVar.equalsIgnoreCase(newVar))) {
        LOG.info("Mestastore configuration " + oneVar.varname +
            " changed from " + oldVar + " to " + newVar);
        compatible = false;
      }
    }
    return compatible;
  }

  @Override
  public void setHiveAddedJars(String addedJars) {
    HiveConf.setVar(conf, ConfVars.HIVEADDEDJARS, addedJars);
  }

  @Override
  public void reconnect() throws MetaException {
    if (localMetaStore) {
      // For direct DB connections we don't yet support reestablishing connections.
      throw new MetaException("For direct MetaStore DB connections, we don't support retries" +
          " at the client level.");
    } else {
      // Swap the first element of the metastoreUris[] with a random element from the rest
      // of the array. Rationale being that this method will generally be called when the default
      // connection has died and the default connection is likely to be the first array element.
      promoteRandomMetaStoreURI();
      open();
    }
  }

  /**
   * @param dbname
   * @param tbl_name
   * @param new_tbl
   * @throws InvalidOperationException
   * @throws MetaException
   * @throws TException
   * @see
   *   org.apache.hadoop.hive.metastore.api.ThriftHiveMetastore.Iface#alter_table(
   *   java.lang.String, java.lang.String,
   *   org.apache.hadoop.hive.metastore.api.Table)
   */
  @Override
  public void alter_table(String dbname, String tbl_name, Table new_tbl)
      throws InvalidOperationException, MetaException, TException {
    alter_table(dbname, tbl_name, new_tbl, null);
  }

  @Override
  public void alter_table(String dbname, String tbl_name, Table new_tbl, boolean cascade)
      throws InvalidOperationException, MetaException, TException {
    client.alter_table_with_cascade(dbname, tbl_name, new_tbl, cascade);
  }

  public void alter_table(String dbname, String tbl_name, Table new_tbl,
      EnvironmentContext envContext) throws InvalidOperationException, MetaException, TException {
    client.alter_table_with_environment_context(dbname, tbl_name, new_tbl, envContext);
  }

  /**
   * @param dbname
   * @param name
   * @param part_vals
   * @param newPart
   * @throws InvalidOperationException
   * @throws MetaException
   * @throws TException
   * @see org.apache.hadoop.hive.metastore.api.ThriftHiveMetastore.Iface#rename_partition(
   *      java.lang.String, java.lang.String, java.util.List, org.apache.hadoop.hive.metastore.api.Partition)
   */
  @Override
  public void renamePartition(final String dbname, final String name, final List<String> part_vals, final Partition newPart)
      throws InvalidOperationException, MetaException, TException {
    client.rename_partition(dbname, name, part_vals, newPart);
  }

  private void open() throws MetaException {
    isConnected = false;
    TTransportException tte = null;
    boolean useSasl = conf.getBoolVar(ConfVars.METASTORE_USE_THRIFT_SASL);
    boolean useFramedTransport = conf.getBoolVar(ConfVars.METASTORE_USE_THRIFT_FRAMED_TRANSPORT);
    boolean useCompactProtocol = conf.getBoolVar(ConfVars.METASTORE_USE_THRIFT_COMPACT_PROTOCOL);
    int clientSocketTimeout = (int) conf.getTimeVar(
        ConfVars.METASTORE_CLIENT_SOCKET_TIMEOUT, TimeUnit.MILLISECONDS);

    for (int attempt = 0; !isConnected && attempt < retries; ++attempt) {
      for (URI store : metastoreUris) {
        LOG.info("Trying to connect to metastore with URI " + store);
        try {
          transport = new TSocket(store.getHost(), store.getPort(), clientSocketTimeout);
          if (useSasl) {
            // Wrap thrift connection with SASL for secure connection.
            try {
              HadoopThriftAuthBridge.Client authBridge =
                ShimLoader.getHadoopThriftAuthBridge().createClient();

              // check if we should use delegation tokens to authenticate
              // the call below gets hold of the tokens if they are set up by hadoop
              // this should happen on the map/reduce tasks if the client added the
              // tokens into hadoop's credential store in the front end during job
              // submission.
              String tokenSig = conf.get("hive.metastore.token.signature");
              // tokenSig could be null
              tokenStrForm = Utils.getTokenStrForm(tokenSig);
              if(tokenStrForm != null) {
                // authenticate using delegation tokens via the "DIGEST" mechanism
                transport = authBridge.createClientTransport(null, store.getHost(),
                    "DIGEST", tokenStrForm, transport,
                        MetaStoreUtils.getMetaStoreSaslProperties(conf));
              } else {
                String principalConfig =
                    conf.getVar(HiveConf.ConfVars.METASTORE_KERBEROS_PRINCIPAL);
                transport = authBridge.createClientTransport(
                    principalConfig, store.getHost(), "KERBEROS", null,
                    transport, MetaStoreUtils.getMetaStoreSaslProperties(conf));
              }
            } catch (IOException ioe) {
              LOG.error("Couldn't create client transport", ioe);
              throw new MetaException(ioe.toString());
            }
          } else if (useFramedTransport) {
            transport = new TFramedTransport(transport);
          }
          final TProtocol protocol;
          if (useCompactProtocol) {
            protocol = new TCompactProtocol(transport);
          } else {
            protocol = new TBinaryProtocol(transport);
          }
          client = new ThriftHiveMetastore.Client(protocol);
          try {
            transport.open();
            isConnected = true;
          } catch (TTransportException e) {
            tte = e;
            if (LOG.isDebugEnabled()) {
              LOG.warn("Failed to connect to the MetaStore Server...", e);
            } else {
              // Don't print full exception trace if DEBUG is not on.
              LOG.warn("Failed to connect to the MetaStore Server...");
            }
          }

          if (isConnected && !useSasl && conf.getBoolVar(ConfVars.METASTORE_EXECUTE_SET_UGI)){
            // Call set_ugi, only in unsecure mode.
            try {
              UserGroupInformation ugi = Utils.getUGI();
              client.set_ugi(ugi.getUserName(), Arrays.asList(ugi.getGroupNames()));
            } catch (LoginException e) {
              LOG.warn("Failed to do login. set_ugi() is not successful, " +
                       "Continuing without it.", e);
            } catch (IOException e) {
              LOG.warn("Failed to find ugi of client set_ugi() is not successful, " +
                  "Continuing without it.", e);
            } catch (TException e) {
              LOG.warn("set_ugi() not successful, Likely cause: new client talking to old server. "
                  + "Continuing without it.", e);
            }
          }
        } catch (MetaException e) {
          LOG.error("Unable to connect to metastore with URI " + store
                    + " in attempt " + attempt, e);
        }
        if (isConnected) {
          break;
        }
      }
      // Wait before launching the next round of connection retries.
      if (!isConnected && retryDelaySeconds > 0) {
        try {
          LOG.info("Waiting " + retryDelaySeconds + " seconds before next connection attempt.");
          Thread.sleep(retryDelaySeconds * 1000);
        } catch (InterruptedException ignore) {}
      }
    }

    if (!isConnected) {
      throw new MetaException("Could not connect to meta store using any of the URIs provided." +
        " Most recent failure: " + StringUtils.stringifyException(tte));
    }

    snapshotActiveConf();

    LOG.info("Connected to metastore.");
  }

  private void snapshotActiveConf() {
    currentMetaVars = new HashMap<String, String>(HiveConf.metaVars.length);
    for (ConfVars oneVar : HiveConf.metaVars) {
      currentMetaVars.put(oneVar.varname, conf.get(oneVar.varname, ""));
    }
  }

  public String getTokenStrForm() throws IOException {
    return tokenStrForm;
   }

  @Override
  public void close() {
    isConnected = false;
    currentMetaVars = null;
    try {
      if (null != client) {
        client.shutdown();
      }
    } catch (TException e) {
      LOG.error("Unable to shutdown local metastore client", e);
    }
    // Transport would have got closed via client.shutdown(), so we dont need this, but
    // just in case, we make this call.
    if ((transport != null) && transport.isOpen()) {
      transport.close();
    }
  }

  @Override
  public void setMetaConf(String key, String value) throws TException {
    client.setMetaConf(key, value);
  }

  @Override
  public String getMetaConf(String key) throws TException {
    return client.getMetaConf(key);
  }

  /**
   * @param new_part
   * @return the added partition
   * @throws InvalidObjectException
   * @throws AlreadyExistsException
   * @throws MetaException
   * @throws TException
   * @see org.apache.hadoop.hive.metastore.api.ThriftHiveMetastore.Iface#add_partition(org.apache.hadoop.hive.metastore.api.Partition)
   */
  @Override
  public Partition add_partition(Partition new_part)
      throws InvalidObjectException, AlreadyExistsException, MetaException,
      TException {
    return add_partition(new_part, null);
  }

  public Partition add_partition(Partition new_part, EnvironmentContext envContext)
      throws InvalidObjectException, AlreadyExistsException, MetaException,
      TException {
    Partition p = client.add_partition_with_environment_context(new_part, envContext);
    return fastpath ? p : deepCopy(p);
  }

  /**
   * @param new_parts
   * @throws InvalidObjectException
   * @throws AlreadyExistsException
   * @throws MetaException
   * @throws TException
   * @see org.apache.hadoop.hive.metastore.api.ThriftHiveMetastore.Iface#add_partitions(List)
   */
  @Override
  public int add_partitions(List<Partition> new_parts)
      throws InvalidObjectException, AlreadyExistsException, MetaException,
      TException {
    return client.add_partitions(new_parts);
  }

  @Override
  public List<Partition> add_partitions(
      List<Partition> parts, boolean ifNotExists, boolean needResults)
      throws InvalidObjectException, AlreadyExistsException, MetaException, TException {
    if (parts.isEmpty()) {
      return needResults ? new ArrayList<Partition>() : null;
    }
    Partition part = parts.get(0);
    AddPartitionsRequest req = new AddPartitionsRequest(
        part.getDbName(), part.getTableName(), parts, ifNotExists);
    req.setNeedResult(needResults);
    AddPartitionsResult result = client.add_partitions_req(req);
    return needResults ? filterHook.filterPartitions(result.getPartitions()) : null;
  }

  @Override
  public int add_partitions_pspec(PartitionSpecProxy partitionSpec) throws TException {
    return client.add_partitions_pspec(partitionSpec.toPartitionSpec());
  }

  /**
   * @param table_name
   * @param db_name
   * @param part_vals
   * @return the appended partition
   * @throws InvalidObjectException
   * @throws AlreadyExistsException
   * @throws MetaException
   * @throws TException
   * @see org.apache.hadoop.hive.metastore.api.ThriftHiveMetastore.Iface#append_partition(java.lang.String,
   *      java.lang.String, java.util.List)
   */
  @Override
  public Partition appendPartition(String db_name, String table_name,
      List<String> part_vals) throws InvalidObjectException,
      AlreadyExistsException, MetaException, TException {
    return appendPartition(db_name, table_name, part_vals, null);
  }

  public Partition appendPartition(String db_name, String table_name, List<String> part_vals,
      EnvironmentContext envContext) throws InvalidObjectException, AlreadyExistsException,
      MetaException, TException {
    Partition p = client.append_partition_with_environment_context(db_name, table_name,
        part_vals, envContext);
    return fastpath ? p : deepCopy(p);
  }

  @Override
  public Partition appendPartition(String dbName, String tableName, String partName)
      throws InvalidObjectException, AlreadyExistsException, MetaException, TException {
    return appendPartition(dbName, tableName, partName, null);
  }

  public Partition appendPartition(String dbName, String tableName, String partName,
      EnvironmentContext envContext) throws InvalidObjectException, AlreadyExistsException,
      MetaException, TException {
    Partition p = client.append_partition_by_name_with_environment_context(dbName, tableName,
        partName, envContext);
    return fastpath ? p : deepCopy(p);
  }

  /**
   * Exchange the partition between two tables
   * @param partitionSpecs partitions specs of the parent partition to be exchanged
   * @param destDb the db of the destination table
   * @param destinationTableName the destination table name
   @ @return new partition after exchanging
   */
  @Override
  public Partition exchange_partition(Map<String, String> partitionSpecs,
      String sourceDb, String sourceTable, String destDb,
      String destinationTableName) throws MetaException,
      NoSuchObjectException, InvalidObjectException, TException {
    return client.exchange_partition(partitionSpecs, sourceDb, sourceTable,
        destDb, destinationTableName);
  }

  @Override
  public void validatePartitionNameCharacters(List<String> partVals)
      throws TException, MetaException {
    client.partition_name_has_valid_characters(partVals, true);
  }

  /**
   * Create a new Database
   * @param db
   * @throws AlreadyExistsException
   * @throws InvalidObjectException
   * @throws MetaException
   * @throws TException
   * @see org.apache.hadoop.hive.metastore.api.ThriftHiveMetastore.Iface#create_database(Database)
   */
  @Override
  public void createDatabase(Database db)
      throws AlreadyExistsException, InvalidObjectException, MetaException, TException {
    client.create_database(db);
  }

  /**
   * @param tbl
   * @throws MetaException
   * @throws NoSuchObjectException
   * @throws TException
   * @see org.apache.hadoop.hive.metastore.api.ThriftHiveMetastore.Iface#create_table(org.apache.hadoop.hive.metastore.api.Table)
   */
  @Override
  public void createTable(Table tbl) throws AlreadyExistsException,
      InvalidObjectException, MetaException, NoSuchObjectException, TException {
    createTable(tbl, null);
  }

  public void createTable(Table tbl, EnvironmentContext envContext) throws AlreadyExistsException,
      InvalidObjectException, MetaException, NoSuchObjectException, TException {
    HiveMetaHook hook = getHook(tbl);
    if (hook != null) {
      hook.preCreateTable(tbl);
    }
    boolean success = false;
    try {
      // Subclasses can override this step (for example, for temporary tables)
      create_table_with_environment_context(tbl, envContext);
      if (hook != null) {
        hook.commitCreateTable(tbl);
      }
      success = true;
    } finally {
      if (!success && (hook != null)) {
        hook.rollbackCreateTable(tbl);
      }
    }
  }

  /**
   * @param type
   * @return true or false
   * @throws AlreadyExistsException
   * @throws InvalidObjectException
   * @throws MetaException
   * @throws TException
   * @see org.apache.hadoop.hive.metastore.api.ThriftHiveMetastore.Iface#create_type(org.apache.hadoop.hive.metastore.api.Type)
   */
  public boolean createType(Type type) throws AlreadyExistsException,
      InvalidObjectException, MetaException, TException {
    return client.create_type(type);
  }

  /**
   * @param name
   * @throws NoSuchObjectException
   * @throws InvalidOperationException
   * @throws MetaException
   * @throws TException
   * @see org.apache.hadoop.hive.metastore.api.ThriftHiveMetastore.Iface#drop_database(java.lang.String, boolean, boolean)
   */
  @Override
  public void dropDatabase(String name)
      throws NoSuchObjectException, InvalidOperationException, MetaException, TException {
    dropDatabase(name, true, false, false);
  }

  @Override
  public void dropDatabase(String name, boolean deleteData, boolean ignoreUnknownDb)
      throws NoSuchObjectException, InvalidOperationException, MetaException, TException {
    dropDatabase(name, deleteData, ignoreUnknownDb, false);
  }

  @Override
  public void dropDatabase(String name, boolean deleteData, boolean ignoreUnknownDb, boolean cascade)
      throws NoSuchObjectException, InvalidOperationException, MetaException, TException {
    try {
      getDatabase(name);
    } catch (NoSuchObjectException e) {
      if (!ignoreUnknownDb) {
        throw e;
      }
      return;
    }

    if (cascade) {
       List<String> tableList = getAllTables(name);
       for (String table : tableList) {
         try {
           // Subclasses can override this step (for example, for temporary tables)
           dropTable(name, table, deleteData, true);
         } catch (UnsupportedOperationException e) {
           // Ignore Index tables, those will be dropped with parent tables
         }
        }
    }
    client.drop_database(name, deleteData, cascade);
  }

  /**
   * @param tbl_name
   * @param db_name
   * @param part_vals
   * @return true or false
   * @throws NoSuchObjectException
   * @throws MetaException
   * @throws TException
   * @see org.apache.hadoop.hive.metastore.api.ThriftHiveMetastore.Iface#drop_partition(java.lang.String,
   *      java.lang.String, java.util.List, boolean)
   */
  public boolean dropPartition(String db_name, String tbl_name,
      List<String> part_vals) throws NoSuchObjectException, MetaException,
      TException {
    return dropPartition(db_name, tbl_name, part_vals, true, null);
  }

  public boolean dropPartition(String db_name, String tbl_name, List<String> part_vals,
      EnvironmentContext env_context) throws NoSuchObjectException, MetaException, TException {
    return dropPartition(db_name, tbl_name, part_vals, true, env_context);
  }

  @Override
  public boolean dropPartition(String dbName, String tableName, String partName, boolean deleteData)
      throws NoSuchObjectException, MetaException, TException {
    return dropPartition(dbName, tableName, partName, deleteData, null);
  }

  private static EnvironmentContext getEnvironmentContextWithIfPurgeSet() {
    Map<String, String> warehouseOptions = new HashMap<String, String>();
    warehouseOptions.put("ifPurge", "TRUE");
    return new EnvironmentContext(warehouseOptions);
  }

  /*
  public boolean dropPartition(String dbName, String tableName, String partName, boolean deleteData, boolean ifPurge)
      throws NoSuchObjectException, MetaException, TException {

    return dropPartition(dbName, tableName, partName, deleteData,
                         ifPurge? getEnvironmentContextWithIfPurgeSet() : null);
  }
  */

  public boolean dropPartition(String dbName, String tableName, String partName, boolean deleteData,
      EnvironmentContext envContext) throws NoSuchObjectException, MetaException, TException {
    return client.drop_partition_by_name_with_environment_context(dbName, tableName, partName,
        deleteData, envContext);
  }

  /**
   * @param db_name
   * @param tbl_name
   * @param part_vals
   * @param deleteData
   *          delete the underlying data or just delete the table in metadata
   * @return true or false
   * @throws NoSuchObjectException
   * @throws MetaException
   * @throws TException
   * @see org.apache.hadoop.hive.metastore.api.ThriftHiveMetastore.Iface#drop_partition(java.lang.String,
   *      java.lang.String, java.util.List, boolean)
   */
  @Override
  public boolean dropPartition(String db_name, String tbl_name,
      List<String> part_vals, boolean deleteData) throws NoSuchObjectException,
      MetaException, TException {
    return dropPartition(db_name, tbl_name, part_vals, deleteData, null);
  }

  @Override
  public boolean dropPartition(String db_name, String tbl_name,
      List<String> part_vals, PartitionDropOptions options) throws TException {
    return dropPartition(db_name, tbl_name, part_vals, options.deleteData,
                         options.purgeData? getEnvironmentContextWithIfPurgeSet() : null);
  }

  public boolean dropPartition(String db_name, String tbl_name, List<String> part_vals,
      boolean deleteData, EnvironmentContext envContext) throws NoSuchObjectException,
      MetaException, TException {
    return client.drop_partition_with_environment_context(db_name, tbl_name, part_vals, deleteData,
        envContext);
  }

  @Override
  public List<Partition> dropPartitions(String dbName, String tblName,
                                        List<ObjectPair<Integer, byte[]>> partExprs, PartitionDropOptions options)
      throws TException {
    RequestPartsSpec rps = new RequestPartsSpec();
    List<DropPartitionsExpr> exprs = new ArrayList<DropPartitionsExpr>(partExprs.size());
    for (ObjectPair<Integer, byte[]> partExpr : partExprs) {
      DropPartitionsExpr dpe = new DropPartitionsExpr();
      dpe.setExpr(partExpr.getSecond());
      dpe.setPartArchiveLevel(partExpr.getFirst());
      exprs.add(dpe);
    }
    rps.setExprs(exprs);
    DropPartitionsRequest req = new DropPartitionsRequest(dbName, tblName, rps);
    req.setDeleteData(options.deleteData);
    req.setIgnoreProtection(options.ignoreProtection);
    req.setNeedResult(options.returnResults);
    req.setIfExists(options.ifExists);
    if (options.purgeData) {
      LOG.info("Dropped partitions will be purged!");
      req.setEnvironmentContext(getEnvironmentContextWithIfPurgeSet());
    }
    return client.drop_partitions_req(req).getPartitions();
  }

  @Override
  public List<Partition> dropPartitions(String dbName, String tblName,
      List<ObjectPair<Integer, byte[]>> partExprs, boolean deleteData, boolean ignoreProtection,
      boolean ifExists, boolean needResult) throws NoSuchObjectException, MetaException, TException {

    return dropPartitions(dbName, tblName, partExprs,
                          PartitionDropOptions.instance()
                                              .deleteData(deleteData)
                                              .ignoreProtection(ignoreProtection)
                                              .ifExists(ifExists)
                                              .returnResults(needResult));

  }

  @Override
  public List<Partition> dropPartitions(String dbName, String tblName,
      List<ObjectPair<Integer, byte[]>> partExprs, boolean deleteData, boolean ignoreProtection,
      boolean ifExists) throws NoSuchObjectException, MetaException, TException {
    // By default, we need the results from dropPartitions();
    return dropPartitions(dbName, tblName, partExprs,
                          PartitionDropOptions.instance()
                                              .deleteData(deleteData)
                                              .ignoreProtection(ignoreProtection)
                                              .ifExists(ifExists));
  }

  /**
   * {@inheritDoc}
   * @see #dropTable(String, String, boolean, boolean, EnvironmentContext)
   */
  @Override
  public void dropTable(String dbname, String name, boolean deleteData,
      boolean ignoreUnknownTab) throws MetaException, TException,
      NoSuchObjectException, UnsupportedOperationException {
    dropTable(dbname, name, deleteData, ignoreUnknownTab, null);
  }

  /**
   * Drop the table and choose whether to save the data in the trash.
   * @param ifPurge completely purge the table (skipping trash) while removing
   *                data from warehouse
   * @see #dropTable(String, String, boolean, boolean, EnvironmentContext)
   */
  @Override
  public void dropTable(String dbname, String name, boolean deleteData,
      boolean ignoreUnknownTab, boolean ifPurge)
      throws MetaException, TException, NoSuchObjectException, UnsupportedOperationException {
    //build new environmentContext with ifPurge;
    EnvironmentContext envContext = null;
    if(ifPurge){
      Map<String, String> warehouseOptions = null;
      warehouseOptions = new HashMap<String, String>();
      warehouseOptions.put("ifPurge", "TRUE");
      envContext = new EnvironmentContext(warehouseOptions);
    }
    dropTable(dbname, name, deleteData, ignoreUnknownTab, envContext);
  }

  /** {@inheritDoc} */
  @Override
  @Deprecated
  public void dropTable(String tableName, boolean deleteData)
      throws MetaException, UnknownTableException, TException, NoSuchObjectException {
    dropTable(DEFAULT_DATABASE_NAME, tableName, deleteData, false, null);
  }

  /**
   * @see #dropTable(String, String, boolean, boolean, EnvironmentContext)
   */
  @Override
  public void dropTable(String dbname, String name)
      throws NoSuchObjectException, MetaException, TException {
    dropTable(dbname, name, true, true, null);
  }

  /**
   * Drop the table and choose whether to: delete the underlying table data;
   * throw if the table doesn't exist; save the data in the trash.
   *
   * @param dbname
   * @param name
   * @param deleteData
   *          delete the underlying data or just delete the table in metadata
   * @param ignoreUnknownTab
   *          don't throw if the requested table doesn't exist
   * @param envContext
   *          for communicating with thrift
   * @throws MetaException
   *           could not drop table properly
   * @throws NoSuchObjectException
   *           the table wasn't found
   * @throws TException
   *           a thrift communication error occurred
   * @throws UnsupportedOperationException
   *           dropping an index table is not allowed
   * @see org.apache.hadoop.hive.metastore.api.ThriftHiveMetastore.Iface#drop_table(java.lang.String,
   *      java.lang.String, boolean)
   */
  public void dropTable(String dbname, String name, boolean deleteData,
      boolean ignoreUnknownTab, EnvironmentContext envContext) throws MetaException, TException,
      NoSuchObjectException, UnsupportedOperationException {
    Table tbl;
    try {
      tbl = getTable(dbname, name);
    } catch (NoSuchObjectException e) {
      if (!ignoreUnknownTab) {
        throw e;
      }
      return;
    }
    if (isIndexTable(tbl)) {
      throw new UnsupportedOperationException("Cannot drop index tables");
    }
    HiveMetaHook hook = getHook(tbl);
    if (hook != null) {
      hook.preDropTable(tbl);
    }
    boolean success = false;
    try {
      drop_table_with_environment_context(dbname, name, deleteData, envContext);
      if (hook != null) {
        hook.commitDropTable(tbl, deleteData);
      }
      success=true;
    } catch (NoSuchObjectException e) {
      if (!ignoreUnknownTab) {
        throw e;
      }
    } finally {
      if (!success && (hook != null)) {
        hook.rollbackDropTable(tbl);
      }
    }
  }

  /**
   * @param type
   * @return true if the type is dropped
   * @throws MetaException
   * @throws TException
   * @see org.apache.hadoop.hive.metastore.api.ThriftHiveMetastore.Iface#drop_type(java.lang.String)
   */
  public boolean dropType(String type) throws NoSuchObjectException, MetaException, TException {
    return client.drop_type(type);
  }

  /**
   * @param name
   * @return map of types
   * @throws MetaException
   * @throws TException
   * @see org.apache.hadoop.hive.metastore.api.ThriftHiveMetastore.Iface#get_type_all(java.lang.String)
   */
  public Map<String, Type> getTypeAll(String name) throws MetaException,
      TException {
    Map<String, Type> result = null;
    Map<String, Type> fromClient = client.get_type_all(name);
    if (fromClient != null) {
      result = new LinkedHashMap<String, Type>();
      for (String key : fromClient.keySet()) {
        result.put(key, deepCopy(fromClient.get(key)));
      }
    }
    return result;
  }

  /** {@inheritDoc} */
  @Override
  public List<String> getDatabases(String databasePattern)
    throws MetaException {
    try {
      return filterHook.filterDatabases(client.get_databases(databasePattern));
    } catch (Exception e) {
      MetaStoreUtils.logAndThrowMetaException(e);
    }
    return null;
  }

  /** {@inheritDoc} */
  @Override
  public List<String> getAllDatabases() throws MetaException {
    try {
      return filterHook.filterDatabases(client.get_all_databases());
    } catch (Exception e) {
      MetaStoreUtils.logAndThrowMetaException(e);
    }
    return null;
  }

  /**
   * @param tbl_name
   * @param db_name
   * @param max_parts
   * @return list of partitions
   * @throws NoSuchObjectException
   * @throws MetaException
   * @throws TException
   */
  @Override
  public List<Partition> listPartitions(String db_name, String tbl_name,
      short max_parts) throws NoSuchObjectException, MetaException, TException {
    List<Partition> parts = client.get_partitions(db_name, tbl_name, max_parts);
    return fastpath ? parts : deepCopyPartitions(filterHook.filterPartitions(parts));
  }

  @Override
  public PartitionSpecProxy listPartitionSpecs(String dbName, String tableName, int maxParts) throws TException {
    return PartitionSpecProxy.Factory.get(filterHook.filterPartitionSpecs(
        client.get_partitions_pspec(dbName, tableName, maxParts)));
  }

  @Override
  public List<Partition> listPartitions(String db_name, String tbl_name,
      List<String> part_vals, short max_parts)
      throws NoSuchObjectException, MetaException, TException {
    List<Partition> parts = client.get_partitions_ps(db_name, tbl_name, part_vals, max_parts);
    return fastpath ? parts : deepCopyPartitions(filterHook.filterPartitions(parts));
  }

  @Override
  public List<Partition> listPartitionsWithAuthInfo(String db_name,
      String tbl_name, short max_parts, String user_name, List<String> group_names)
       throws NoSuchObjectException, MetaException, TException {
    List<Partition> parts = client.get_partitions_with_auth(db_name, tbl_name, max_parts,
        user_name, group_names);
    return fastpath ? parts :deepCopyPartitions(filterHook.filterPartitions(parts));
  }

  @Override
  public List<Partition> listPartitionsWithAuthInfo(String db_name,
      String tbl_name, List<String> part_vals, short max_parts,
      String user_name, List<String> group_names) throws NoSuchObjectException,
      MetaException, TException {
    List<Partition> parts = client.get_partitions_ps_with_auth(db_name,
        tbl_name, part_vals, max_parts, user_name, group_names);
    return fastpath ? parts : deepCopyPartitions(filterHook.filterPartitions(parts));
  }

  /**
   * Get list of partitions matching specified filter
   * @param db_name the database name
   * @param tbl_name the table name
   * @param filter the filter string,
   *    for example "part1 = \"p1_abc\" and part2 <= "\p2_test\"". Filtering can
   *    be done only on string partition keys.
   * @param max_parts the maximum number of partitions to return,
   *    all partitions are returned if -1 is passed
   * @return list of partitions
   * @throws MetaException
   * @throws NoSuchObjectException
   * @throws TException
   */
  @Override
  public List<Partition> listPartitionsByFilter(String db_name, String tbl_name,
      String filter, short max_parts) throws MetaException,
         NoSuchObjectException, TException {
    List<Partition> parts = client.get_partitions_by_filter(db_name, tbl_name, filter, max_parts);
    return fastpath ? parts :deepCopyPartitions(filterHook.filterPartitions(parts));
  }

  @Override
  public PartitionSpecProxy listPartitionSpecsByFilter(String db_name, String tbl_name,
                                                       String filter, int max_parts) throws MetaException,
         NoSuchObjectException, TException {
    return PartitionSpecProxy.Factory.get(filterHook.filterPartitionSpecs(
        client.get_part_specs_by_filter(db_name, tbl_name, filter, max_parts)));
  }

  @Override
  public boolean listPartitionsByExpr(String db_name, String tbl_name, byte[] expr,
      String default_partition_name, short max_parts, List<Partition> result)
          throws TException {
    assert result != null;
    PartitionsByExprRequest req = new PartitionsByExprRequest(
        db_name, tbl_name, ByteBuffer.wrap(expr));
    if (default_partition_name != null) {
      req.setDefaultPartitionName(default_partition_name);
    }
    if (max_parts >= 0) {
      req.setMaxParts(max_parts);
    }
    PartitionsByExprResult r = null;
    try {
      r = client.get_partitions_by_expr(req);
    } catch (TApplicationException te) {
      // TODO: backward compat for Hive <= 0.12. Can be removed later.
      if (te.getType() != TApplicationException.UNKNOWN_METHOD
          && te.getType() != TApplicationException.WRONG_METHOD_NAME) {
        throw te;
      }
      throw new IncompatibleMetastoreException(
          "Metastore doesn't support listPartitionsByExpr: " + te.getMessage());
    }
    if (fastpath) {
      result.addAll(r.getPartitions());
    } else {
      r.setPartitions(filterHook.filterPartitions(r.getPartitions()));
      // TODO: in these methods, do we really need to deepcopy?
      deepCopyPartitions(r.getPartitions(), result);
    }
    return !r.isSetHasUnknownPartitions() || r.isHasUnknownPartitions(); // Assume the worst.
  }


  /**
   * @param name
   * @return the database
   * @throws NoSuchObjectException
   * @throws MetaException
   * @throws TException
   * @see org.apache.hadoop.hive.metastore.api.ThriftHiveMetastore.Iface#get_database(java.lang.String)
   */
  @Override
  public Database getDatabase(String name) throws NoSuchObjectException,
      MetaException, TException {
    Database d = client.get_database(name);
    return fastpath ? d :deepCopy(filterHook.filterDatabase(d));
  }

  /**
   * @param tbl_name
   * @param db_name
   * @param part_vals
   * @return the partition
   * @throws MetaException
   * @throws TException
   * @see org.apache.hadoop.hive.metastore.api.ThriftHiveMetastore.Iface#get_partition(java.lang.String,
   *      java.lang.String, java.util.List)
   */
  @Override
  public Partition getPartition(String db_name, String tbl_name,
      List<String> part_vals) throws NoSuchObjectException, MetaException, TException {
    Partition p = client.get_partition(db_name, tbl_name, part_vals);
    return fastpath ? p : deepCopy(filterHook.filterPartition(p));
  }

  @Override
  public List<Partition> getPartitionsByNames(String db_name, String tbl_name,
      List<String> part_names) throws NoSuchObjectException, MetaException, TException {
    List<Partition> parts = client.get_partitions_by_names(db_name, tbl_name, part_names);
    return fastpath ? parts : deepCopyPartitions(filterHook.filterPartitions(parts));
  }

  @Override
  public Partition getPartitionWithAuthInfo(String db_name, String tbl_name,
      List<String> part_vals, String user_name, List<String> group_names)
      throws MetaException, UnknownTableException, NoSuchObjectException,
      TException {
    Partition p = client.get_partition_with_auth(db_name, tbl_name, part_vals, user_name,
        group_names);
    return fastpath ? p : deepCopy(filterHook.filterPartition(p));
  }

  /**
   * @param name
   * @param dbname
   * @return the table
   * @throws NoSuchObjectException
   * @throws MetaException
   * @throws TException
   * @throws NoSuchObjectException
   * @see org.apache.hadoop.hive.metastore.api.ThriftHiveMetastore.Iface#get_table(java.lang.String,
   *      java.lang.String)
   */
  @Override
  public Table getTable(String dbname, String name) throws MetaException,
      TException, NoSuchObjectException {
    Table t = client.get_table(dbname, name);
    return fastpath ? t : deepCopy(filterHook.filterTable(t));
  }

  /** {@inheritDoc} */
  @Override
  @Deprecated
  public Table getTable(String tableName) throws MetaException, TException,
      NoSuchObjectException {
    Table t = getTable(DEFAULT_DATABASE_NAME, tableName);
    return fastpath ? t : filterHook.filterTable(t);
  }

  /** {@inheritDoc} */
  @Override
  public List<Table> getTableObjectsByName(String dbName, List<String> tableNames)
      throws MetaException, InvalidOperationException, UnknownDBException, TException {
    List<Table> tabs = client.get_table_objects_by_name(dbName, tableNames);
    return fastpath ? tabs : deepCopyTables(filterHook.filterTables(tabs));
  }

  /** {@inheritDoc} */
  @Override
  public List<String> listTableNamesByFilter(String dbName, String filter, short maxTables)
      throws MetaException, TException, InvalidOperationException, UnknownDBException {
    return filterHook.filterTableNames(dbName,
        client.get_table_names_by_filter(dbName, filter, maxTables));
  }

  /**
   * @param name
   * @return the type
   * @throws MetaException
   * @throws TException
   * @throws NoSuchObjectException
   * @see org.apache.hadoop.hive.metastore.api.ThriftHiveMetastore.Iface#get_type(java.lang.String)
   */
  public Type getType(String name) throws NoSuchObjectException, MetaException, TException {
    return deepCopy(client.get_type(name));
  }

  /** {@inheritDoc} */
  @Override
  public List<String> getTables(String dbname, String tablePattern) throws MetaException {
    try {
      return filterHook.filterTableNames(dbname, client.get_tables(dbname, tablePattern));
    } catch (Exception e) {
      MetaStoreUtils.logAndThrowMetaException(e);
    }
    return null;
  }

  /** {@inheritDoc} */
  @Override
  public List<String> getAllTables(String dbname) throws MetaException {
    try {
      return filterHook.filterTableNames(dbname, client.get_all_tables(dbname));
    } catch (Exception e) {
      MetaStoreUtils.logAndThrowMetaException(e);
    }
    return null;
  }

  @Override
  public boolean tableExists(String databaseName, String tableName) throws MetaException,
      TException, UnknownDBException {
    try {
      return filterHook.filterTable(client.get_table(databaseName, tableName)) != null;
    } catch (NoSuchObjectException e) {
      return false;
    }
  }

  /** {@inheritDoc} */
  @Override
  @Deprecated
  public boolean tableExists(String tableName) throws MetaException,
      TException, UnknownDBException {
    return tableExists(DEFAULT_DATABASE_NAME, tableName);
  }

  @Override
  public List<String> listPartitionNames(String dbName, String tblName,
      short max) throws MetaException, TException {
    return filterHook.filterPartitionNames(dbName, tblName,
        client.get_partition_names(dbName, tblName, max));
  }

  @Override
  public List<String> listPartitionNames(String db_name, String tbl_name,
      List<String> part_vals, short max_parts)
      throws MetaException, TException, NoSuchObjectException {
    return filterHook.filterPartitionNames(db_name, tbl_name,
        client.get_partition_names_ps(db_name, tbl_name, part_vals, max_parts));
  }

  @Override
  public void alter_partition(String dbName, String tblName, Partition newPart)
      throws InvalidOperationException, MetaException, TException {
    client.alter_partition(dbName, tblName, newPart);
  }

  @Override
  public void alter_partitions(String dbName, String tblName, List<Partition> newParts)
  throws InvalidOperationException, MetaException, TException {
    client.alter_partitions(dbName, tblName, newParts);
}

  @Override
  public void alterDatabase(String dbName, Database db)
      throws MetaException, NoSuchObjectException, TException {
    client.alter_database(dbName, db);
  }
  /**
   * @param db
   * @param tableName
   * @throws UnknownTableException
   * @throws UnknownDBException
   * @throws MetaException
   * @throws TException
   * @see org.apache.hadoop.hive.metastore.api.ThriftHiveMetastore.Iface#get_fields(java.lang.String,
   *      java.lang.String)
   */
  @Override
  public List<FieldSchema> getFields(String db, String tableName)
      throws MetaException, TException, UnknownTableException,
      UnknownDBException {
    List<FieldSchema> fields = client.get_fields(db, tableName);
    return fastpath ? fields : deepCopyFieldSchemas(fields);
  }

  /**
   * create an index
   * @param index the index object
   * @param indexTable which stores the index data
   * @throws InvalidObjectException
   * @throws MetaException
   * @throws NoSuchObjectException
   * @throws TException
   * @throws AlreadyExistsException
   */
  @Override
  public void createIndex(Index index, Table indexTable) throws AlreadyExistsException, InvalidObjectException, MetaException, NoSuchObjectException, TException {
    client.add_index(index, indexTable);
  }

  /**
   * @param dbname
   * @param base_tbl_name
   * @param idx_name
   * @param new_idx
   * @throws InvalidOperationException
   * @throws MetaException
   * @throws TException
   * @see org.apache.hadoop.hive.metastore.api.ThriftHiveMetastore.Iface#alter_index(java.lang.String,
   *      java.lang.String, java.lang.String, org.apache.hadoop.hive.metastore.api.Index)
   */
  @Override
  public void alter_index(String dbname, String base_tbl_name, String idx_name, Index new_idx)
      throws InvalidOperationException, MetaException, TException {
    client.alter_index(dbname, base_tbl_name, idx_name, new_idx);
  }

  /**
   * @param dbName
   * @param tblName
   * @param indexName
   * @return the index
   * @throws MetaException
   * @throws UnknownTableException
   * @throws NoSuchObjectException
   * @throws TException
   */
  @Override
  public Index getIndex(String dbName, String tblName, String indexName)
      throws MetaException, UnknownTableException, NoSuchObjectException,
      TException {
    return deepCopy(filterHook.filterIndex(client.get_index_by_name(dbName, tblName, indexName)));
  }

  /**
   * list indexes of the give base table
   * @param dbName
   * @param tblName
   * @param max
   * @return the list of indexes
   * @throws NoSuchObjectException
   * @throws MetaException
   * @throws TException
   */
  @Override
  public List<String> listIndexNames(String dbName, String tblName, short max)
      throws MetaException, TException {
    return filterHook.filterIndexNames(dbName, tblName, client.get_index_names(dbName, tblName, max));
  }

  /**
   * list all the index names of the give base table.
   *
   * @param dbName
   * @param tblName
   * @param max
   * @return list of indexes
   * @throws MetaException
   * @throws TException
   */
  @Override
  public List<Index> listIndexes(String dbName, String tblName, short max)
      throws NoSuchObjectException, MetaException, TException {
    return filterHook.filterIndexes(client.get_indexes(dbName, tblName, max));
  }

  /** {@inheritDoc} */
  @Override
  public boolean updateTableColumnStatistics(ColumnStatistics statsObj)
    throws NoSuchObjectException, InvalidObjectException, MetaException, TException,
    InvalidInputException{
    return client.update_table_column_statistics(statsObj);
  }

  /** {@inheritDoc} */
  @Override
  public boolean updatePartitionColumnStatistics(ColumnStatistics statsObj)
    throws NoSuchObjectException, InvalidObjectException, MetaException, TException,
    InvalidInputException{
    return client.update_partition_column_statistics(statsObj);
  }

  /** {@inheritDoc} */
  @Override
  public boolean setPartitionColumnStatistics(SetPartitionsStatsRequest request)
    throws NoSuchObjectException, InvalidObjectException, MetaException, TException,
    InvalidInputException{
    return client.set_aggr_stats_for(request);
  }

  @Override
  public void flushCache() {
    try {
      client.flushCache();
    } catch (TException e) {
      // Not much we can do about it honestly
      LOG.warn("Got error flushing the cache", e);
    }
  }

  /** {@inheritDoc} */
  @Override
  public List<ColumnStatisticsObj> getTableColumnStatistics(String dbName, String tableName,
      List<String> colNames) throws NoSuchObjectException, MetaException, TException,
      InvalidInputException, InvalidObjectException {
    return client.get_table_statistics_req(
        new TableStatsRequest(dbName, tableName, colNames)).getTableStats();
  }

  /** {@inheritDoc} */
  @Override
  public Map<String, List<ColumnStatisticsObj>> getPartitionColumnStatistics(
      String dbName, String tableName, List<String> partNames, List<String> colNames)
          throws NoSuchObjectException, MetaException, TException {
    return client.get_partitions_statistics_req(
        new PartitionsStatsRequest(dbName, tableName, colNames, partNames)).getPartStats();
  }

  /** {@inheritDoc} */
  @Override
  public boolean deletePartitionColumnStatistics(String dbName, String tableName, String partName,
    String colName) throws NoSuchObjectException, InvalidObjectException, MetaException,
    TException, InvalidInputException
  {
    return client.delete_partition_column_statistics(dbName, tableName, partName, colName);
  }

  /** {@inheritDoc} */
  @Override
  public boolean deleteTableColumnStatistics(String dbName, String tableName, String colName)
    throws NoSuchObjectException, InvalidObjectException, MetaException, TException,
    InvalidInputException
  {
    return client.delete_table_column_statistics(dbName, tableName, colName);
  }

  /**
   * @param db
   * @param tableName
   * @throws UnknownTableException
   * @throws UnknownDBException
   * @throws MetaException
   * @throws TException
   * @see org.apache.hadoop.hive.metastore.api.ThriftHiveMetastore.Iface#get_schema(java.lang.String,
   *      java.lang.String)
   */
  @Override
  public List<FieldSchema> getSchema(String db, String tableName)
      throws MetaException, TException, UnknownTableException,
      UnknownDBException {
<<<<<<< HEAD
    List<FieldSchema> fields = client.get_schema(db, tableName);
    return fastpath ? fields : deepCopyFieldSchemas(fields);
=======
      EnvironmentContext envCxt = null;
      String addedJars = conf.getVar(ConfVars.HIVEADDEDJARS);
      if(org.apache.commons.lang.StringUtils.isNotBlank(addedJars)) {
         Map<String, String> props = new HashMap<String, String>();
         props.put("hive.added.jars.path", addedJars);
         envCxt = new EnvironmentContext(props);
       }

    return deepCopyFieldSchemas(client.get_schema_with_environment_context(db, tableName, envCxt));
>>>>>>> 9ef70fe8
  }

  @Override
  public String getConfigValue(String name, String defaultValue)
      throws TException, ConfigValSecurityException {
    return client.get_config_value(name, defaultValue);
  }

  @Override
  public Partition getPartition(String db, String tableName, String partName)
      throws MetaException, TException, UnknownTableException, NoSuchObjectException {
    Partition p = client.get_partition_by_name(db, tableName, partName);
    return fastpath ? p : deepCopy(filterHook.filterPartition(p));
  }

  public Partition appendPartitionByName(String dbName, String tableName, String partName)
      throws InvalidObjectException, AlreadyExistsException, MetaException, TException {
    return appendPartitionByName(dbName, tableName, partName, null);
  }

  public Partition appendPartitionByName(String dbName, String tableName, String partName,
      EnvironmentContext envContext) throws InvalidObjectException, AlreadyExistsException,
      MetaException, TException {
    Partition p = client.append_partition_by_name_with_environment_context(dbName, tableName,
        partName, envContext);
    return fastpath ? p : deepCopy(p);
  }

  public boolean dropPartitionByName(String dbName, String tableName, String partName,
      boolean deleteData) throws NoSuchObjectException, MetaException, TException {
    return dropPartitionByName(dbName, tableName, partName, deleteData, null);
  }

  public boolean dropPartitionByName(String dbName, String tableName, String partName,
      boolean deleteData, EnvironmentContext envContext) throws NoSuchObjectException,
      MetaException, TException {
    return client.drop_partition_by_name_with_environment_context(dbName, tableName, partName,
        deleteData, envContext);
  }

  private HiveMetaHook getHook(Table tbl) throws MetaException {
    if (hookLoader == null) {
      return null;
    }
    return hookLoader.getHook(tbl);
  }

  @Override
  public List<String> partitionNameToVals(String name) throws MetaException, TException {
    return client.partition_name_to_vals(name);
  }

  @Override
  public Map<String, String> partitionNameToSpec(String name) throws MetaException, TException{
    return client.partition_name_to_spec(name);
  }

  /**
   * @param partition
   * @return
   */
  private Partition deepCopy(Partition partition) {
    Partition copy = null;
    if (partition != null) {
      copy = new Partition(partition);
    }
    return copy;
  }

  private Database deepCopy(Database database) {
    Database copy = null;
    if (database != null) {
      copy = new Database(database);
    }
    return copy;
  }

  protected Table deepCopy(Table table) {
    Table copy = null;
    if (table != null) {
      copy = new Table(table);
    }
    return copy;
  }

  private Index deepCopy(Index index) {
    Index copy = null;
    if (index != null) {
      copy = new Index(index);
    }
    return copy;
  }

  private Type deepCopy(Type type) {
    Type copy = null;
    if (type != null) {
      copy = new Type(type);
    }
    return copy;
  }

  private FieldSchema deepCopy(FieldSchema schema) {
    FieldSchema copy = null;
    if (schema != null) {
      copy = new FieldSchema(schema);
    }
    return copy;
  }

  private Function deepCopy(Function func) {
    Function copy = null;
    if (func != null) {
      copy = new Function(func);
    }
    return copy;
  }

  protected PrincipalPrivilegeSet deepCopy(PrincipalPrivilegeSet pps) {
    PrincipalPrivilegeSet copy = null;
    if (pps != null) {
      copy = new PrincipalPrivilegeSet(pps);
    }
    return copy;
  }

  private List<Partition> deepCopyPartitions(List<Partition> partitions) {
    return deepCopyPartitions(partitions, null);
  }

  private List<Partition> deepCopyPartitions(
      Collection<Partition> src, List<Partition> dest) {
    if (src == null) {
      return dest;
    }
    if (dest == null) {
      dest = new ArrayList<Partition>(src.size());
    }
    for (Partition part : src) {
      dest.add(deepCopy(part));
    }
    return dest;
  }

  private List<Table> deepCopyTables(List<Table> tables) {
    List<Table> copy = null;
    if (tables != null) {
      copy = new ArrayList<Table>();
      for (Table tab : tables) {
        copy.add(deepCopy(tab));
      }
    }
    return copy;
  }

  protected List<FieldSchema> deepCopyFieldSchemas(List<FieldSchema> schemas) {
    List<FieldSchema> copy = null;
    if (schemas != null) {
      copy = new ArrayList<FieldSchema>();
      for (FieldSchema schema : schemas) {
        copy.add(deepCopy(schema));
      }
    }
    return copy;
  }

  @Override
  public boolean dropIndex(String dbName, String tblName, String name,
      boolean deleteData) throws NoSuchObjectException, MetaException,
      TException {
    return client.drop_index_by_name(dbName, tblName, name, deleteData);
  }

  @Override
  public boolean grant_role(String roleName, String userName,
      PrincipalType principalType, String grantor, PrincipalType grantorType,
      boolean grantOption) throws MetaException, TException {
    GrantRevokeRoleRequest req = new GrantRevokeRoleRequest();
    req.setRequestType(GrantRevokeType.GRANT);
    req.setRoleName(roleName);
    req.setPrincipalName(userName);
    req.setPrincipalType(principalType);
    req.setGrantor(grantor);
    req.setGrantorType(grantorType);
    req.setGrantOption(grantOption);
    GrantRevokeRoleResponse res = client.grant_revoke_role(req);
    if (!res.isSetSuccess()) {
      throw new MetaException("GrantRevokeResponse missing success field");
    }
    return res.isSuccess();
  }

  @Override
  public boolean create_role(Role role)
      throws MetaException, TException {
    return client.create_role(role);
  }

  @Override
  public boolean drop_role(String roleName) throws MetaException, TException {
    return client.drop_role(roleName);
  }

  @Override
  public List<Role> list_roles(String principalName,
      PrincipalType principalType) throws MetaException, TException {
    return client.list_roles(principalName, principalType);
  }

  @Override
  public List<String> listRoleNames() throws MetaException, TException {
    return client.get_role_names();
  }

  @Override
  public GetPrincipalsInRoleResponse get_principals_in_role(GetPrincipalsInRoleRequest req)
      throws MetaException, TException {
    return client.get_principals_in_role(req);
  }

  @Override
  public GetRoleGrantsForPrincipalResponse get_role_grants_for_principal(
      GetRoleGrantsForPrincipalRequest getRolePrincReq) throws MetaException, TException {
    return client.get_role_grants_for_principal(getRolePrincReq);
  }

  @Override
  public boolean grant_privileges(PrivilegeBag privileges)
      throws MetaException, TException {
    GrantRevokePrivilegeRequest req = new GrantRevokePrivilegeRequest();
    req.setRequestType(GrantRevokeType.GRANT);
    req.setPrivileges(privileges);
    GrantRevokePrivilegeResponse res = client.grant_revoke_privileges(req);
    if (!res.isSetSuccess()) {
      throw new MetaException("GrantRevokePrivilegeResponse missing success field");
    }
    return res.isSuccess();
  }

  @Override
  public boolean revoke_role(String roleName, String userName,
      PrincipalType principalType, boolean grantOption) throws MetaException, TException {
    GrantRevokeRoleRequest req = new GrantRevokeRoleRequest();
    req.setRequestType(GrantRevokeType.REVOKE);
    req.setRoleName(roleName);
    req.setPrincipalName(userName);
    req.setPrincipalType(principalType);
    req.setGrantOption(grantOption);
    GrantRevokeRoleResponse res = client.grant_revoke_role(req);
    if (!res.isSetSuccess()) {
      throw new MetaException("GrantRevokeResponse missing success field");
    }
    return res.isSuccess();
  }

  @Override
  public boolean revoke_privileges(PrivilegeBag privileges, boolean grantOption) throws MetaException,
      TException {
    GrantRevokePrivilegeRequest req = new GrantRevokePrivilegeRequest();
    req.setRequestType(GrantRevokeType.REVOKE);
    req.setPrivileges(privileges);
    req.setRevokeGrantOption(grantOption);
    GrantRevokePrivilegeResponse res = client.grant_revoke_privileges(req);
    if (!res.isSetSuccess()) {
      throw new MetaException("GrantRevokePrivilegeResponse missing success field");
    }
    return res.isSuccess();
  }

  @Override
  public PrincipalPrivilegeSet get_privilege_set(HiveObjectRef hiveObject,
      String userName, List<String> groupNames) throws MetaException,
      TException {
    return client.get_privilege_set(hiveObject, userName, groupNames);
  }

  @Override
  public List<HiveObjectPrivilege> list_privileges(String principalName,
      PrincipalType principalType, HiveObjectRef hiveObject)
      throws MetaException, TException {
    return client.list_privileges(principalName, principalType, hiveObject);
  }

  public String getDelegationToken(String renewerKerberosPrincipalName) throws
  MetaException, TException, IOException {
    //a convenience method that makes the intended owner for the delegation
    //token request the current user
    String owner = conf.getUser();
    return getDelegationToken(owner, renewerKerberosPrincipalName);
  }

  @Override
  public String getDelegationToken(String owner, String renewerKerberosPrincipalName) throws
  MetaException, TException {
    if(localMetaStore) {
      throw new UnsupportedOperationException("getDelegationToken() can be " +
          "called only in thrift (non local) mode");
    }
    return client.get_delegation_token(owner, renewerKerberosPrincipalName);
  }

  @Override
  public long renewDelegationToken(String tokenStrForm) throws MetaException, TException {
    if(localMetaStore) {
      throw new UnsupportedOperationException("renewDelegationToken() can be " +
          "called only in thrift (non local) mode");
    }
    return client.renew_delegation_token(tokenStrForm);

  }

  @Override
  public void cancelDelegationToken(String tokenStrForm) throws MetaException, TException {
    if(localMetaStore) {
      throw new UnsupportedOperationException("renewDelegationToken() can be " +
          "called only in thrift (non local) mode");
    }
    client.cancel_delegation_token(tokenStrForm);
  }

  @Override
  public ValidTxnList getValidTxns() throws TException {
    return TxnHandler.createValidReadTxnList(client.get_open_txns(), 0);
  }

  @Override
  public ValidTxnList getValidTxns(long currentTxn) throws TException {
    return TxnHandler.createValidReadTxnList(client.get_open_txns(), currentTxn);
  }

  @Override
  public long openTxn(String user) throws TException {
    OpenTxnsResponse txns = openTxns(user, 1);
    return txns.getTxn_ids().get(0);
  }

  @Override
  public OpenTxnsResponse openTxns(String user, int numTxns) throws TException {
    String hostname = null;
    try {
      hostname = InetAddress.getLocalHost().getHostName();
    } catch (UnknownHostException e) {
      LOG.error("Unable to resolve my host name " + e.getMessage());
      throw new RuntimeException(e);
    }
    return client.open_txns(new OpenTxnRequest(numTxns, user, hostname));
  }

  @Override
  public void rollbackTxn(long txnid) throws NoSuchTxnException, TException {
    client.abort_txn(new AbortTxnRequest(txnid));
  }

  @Override
  public void commitTxn(long txnid)
      throws NoSuchTxnException, TxnAbortedException, TException {
    client.commit_txn(new CommitTxnRequest(txnid));
  }

  @Override
  public GetOpenTxnsInfoResponse showTxns() throws TException {
    return client.get_open_txns_info();
  }

  @Override
  public LockResponse lock(LockRequest request)
      throws NoSuchTxnException, TxnAbortedException, TException {
    return client.lock(request);
  }

  @Override
  public LockResponse checkLock(long lockid)
      throws NoSuchTxnException, TxnAbortedException, NoSuchLockException,
      TException {
    return client.check_lock(new CheckLockRequest(lockid));
  }

  @Override
  public void unlock(long lockid)
      throws NoSuchLockException, TxnOpenException, TException {
    client.unlock(new UnlockRequest(lockid));
  }

  @Override
  public ShowLocksResponse showLocks() throws TException {
    return client.show_locks(new ShowLocksRequest());
  }

  @Override
  public void heartbeat(long txnid, long lockid)
      throws NoSuchLockException, NoSuchTxnException, TxnAbortedException,
      TException {
    HeartbeatRequest hb = new HeartbeatRequest();
    hb.setLockid(lockid);
    hb.setTxnid(txnid);
    client.heartbeat(hb);
  }

  @Override
  public HeartbeatTxnRangeResponse heartbeatTxnRange(long min, long max)
    throws NoSuchTxnException, TxnAbortedException, TException {
    HeartbeatTxnRangeRequest rqst = new HeartbeatTxnRangeRequest(min, max);
    return client.heartbeat_txn_range(rqst);
  }

  @Override
  public void compact(String dbname, String tableName, String partitionName,  CompactionType type)
      throws TException {
    CompactionRequest cr = new CompactionRequest();
    if (dbname == null) cr.setDbname(DEFAULT_DATABASE_NAME);
    else cr.setDbname(dbname);
    cr.setTablename(tableName);
    if (partitionName != null) cr.setPartitionname(partitionName);
    cr.setType(type);
    client.compact(cr);
  }

  @Override
  public ShowCompactResponse showCompactions() throws TException {
    return client.show_compact(new ShowCompactRequest());
  }

  @Override
  public void addDynamicPartitions(long txnId, String dbName, String tableName,
                                   List<String> partNames) throws TException {
    client.add_dynamic_partitions(new AddDynamicPartitions(txnId, dbName, tableName, partNames));
  }

  @Override
  public NotificationEventResponse getNextNotification(long lastEventId, int maxEvents,
                                                       NotificationFilter filter) throws TException {
    NotificationEventRequest rqst = new NotificationEventRequest(lastEventId);
    rqst.setMaxEvents(maxEvents);
    NotificationEventResponse rsp = client.get_next_notification(rqst);
    LOG.debug("Got back " + rsp.getEventsSize() + " events");
    if (filter == null) {
      return rsp;
    } else {
      NotificationEventResponse filtered = new NotificationEventResponse();
      if (rsp != null && rsp.getEvents() != null) {
        for (NotificationEvent e : rsp.getEvents()) {
          if (filter.accept(e)) filtered.addToEvents(e);
        }
      }
      return filtered;
    }
  }

  @Override
  public CurrentNotificationEventId getCurrentNotificationEventId() throws TException {
    return client.get_current_notificationEventId();
  }

  @Override
  public FireEventResponse fireListenerEvent(FireEventRequest rqst) throws TException {
    return client.fire_listener_event(rqst);
  }

  /**
   * Creates a synchronized wrapper for any {@link IMetaStoreClient}.
   * This may be used by multi-threaded applications until we have
   * fixed all reentrancy bugs.
   *
   * @param client unsynchronized client
   *
   * @return synchronized client
   */
  public static IMetaStoreClient newSynchronizedClient(
      IMetaStoreClient client) {
    return (IMetaStoreClient) Proxy.newProxyInstance(
      HiveMetaStoreClient.class.getClassLoader(),
      new Class [] { IMetaStoreClient.class },
      new SynchronizedHandler(client));
  }

  private static class SynchronizedHandler implements InvocationHandler {
    private final IMetaStoreClient client;
    private static final Object lock = SynchronizedHandler.class;

    SynchronizedHandler(IMetaStoreClient client) {
      this.client = client;
    }

    @Override
    public Object invoke(Object proxy, Method method, Object [] args)
        throws Throwable {
      try {
        synchronized (lock) {
          return method.invoke(client, args);
        }
      } catch (InvocationTargetException e) {
        throw e.getTargetException();
      }
    }
  }

  @Override
  public void markPartitionForEvent(String db_name, String tbl_name, Map<String,String> partKVs, PartitionEventType eventType)
      throws MetaException, TException, NoSuchObjectException, UnknownDBException,
      UnknownTableException,
      InvalidPartitionException, UnknownPartitionException {
    assert db_name != null;
    assert tbl_name != null;
    assert partKVs != null;
    client.markPartitionForEvent(db_name, tbl_name, partKVs, eventType);
  }

  @Override
  public boolean isPartitionMarkedForEvent(String db_name, String tbl_name, Map<String,String> partKVs, PartitionEventType eventType)
      throws MetaException, NoSuchObjectException, UnknownTableException, UnknownDBException, TException,
      InvalidPartitionException, UnknownPartitionException {
    assert db_name != null;
    assert tbl_name != null;
    assert partKVs != null;
    return client.isPartitionMarkedForEvent(db_name, tbl_name, partKVs, eventType);
  }

  @Override
  public void createFunction(Function func) throws InvalidObjectException,
      MetaException, TException {
    client.create_function(func);
  }

  @Override
  public void alterFunction(String dbName, String funcName, Function newFunction)
      throws InvalidObjectException, MetaException, TException {
    client.alter_function(dbName, funcName, newFunction);
  }

  @Override
  public void dropFunction(String dbName, String funcName)
      throws MetaException, NoSuchObjectException, InvalidObjectException,
      InvalidInputException, TException {
    client.drop_function(dbName, funcName);
  }

  @Override
  public Function getFunction(String dbName, String funcName)
      throws MetaException, TException {
    Function f = client.get_function(dbName, funcName);
    return fastpath ? f : deepCopy(f);
  }

  @Override
  public List<String> getFunctions(String dbName, String pattern)
      throws MetaException, TException {
    return client.get_functions(dbName, pattern);
  }

  protected void create_table_with_environment_context(Table tbl, EnvironmentContext envContext)
      throws AlreadyExistsException, InvalidObjectException,
      MetaException, NoSuchObjectException, TException {
    client.create_table_with_environment_context(tbl, envContext);
  }

  protected void drop_table_with_environment_context(String dbname, String name,
      boolean deleteData, EnvironmentContext envContext) throws MetaException, TException,
      NoSuchObjectException, UnsupportedOperationException {
    client.drop_table_with_environment_context(dbname, name, deleteData, envContext);
  }

  @Override
  public AggrStats getAggrColStatsFor(String dbName, String tblName,
    List<String> colNames, List<String> partNames) throws NoSuchObjectException, MetaException, TException {
    PartitionsStatsRequest req = new PartitionsStatsRequest(dbName, tblName, colNames, partNames);
    return client.get_aggr_stats_for(req);
  }
}<|MERGE_RESOLUTION|>--- conflicted
+++ resolved
@@ -1521,10 +1521,6 @@
   public List<FieldSchema> getSchema(String db, String tableName)
       throws MetaException, TException, UnknownTableException,
       UnknownDBException {
-<<<<<<< HEAD
-    List<FieldSchema> fields = client.get_schema(db, tableName);
-    return fastpath ? fields : deepCopyFieldSchemas(fields);
-=======
       EnvironmentContext envCxt = null;
       String addedJars = conf.getVar(ConfVars.HIVEADDEDJARS);
       if(org.apache.commons.lang.StringUtils.isNotBlank(addedJars)) {
@@ -1533,8 +1529,8 @@
          envCxt = new EnvironmentContext(props);
        }
 
-    return deepCopyFieldSchemas(client.get_schema_with_environment_context(db, tableName, envCxt));
->>>>>>> 9ef70fe8
+    List<FieldSchema> fields = client.get_schema_with_environment_context(db, tableName, envCxt);
+    return fastpath ? fields : deepCopyFieldSchemas(fields);
   }
 
   @Override
