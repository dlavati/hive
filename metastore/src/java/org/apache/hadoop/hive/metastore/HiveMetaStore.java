--- conflicted
+++ resolved
@@ -505,29 +505,7 @@
         tableCount = Metrics.getOrCreateGauge(MetricsConstants.TOTAL_TABLES);
         partCount = Metrics.getOrCreateGauge(MetricsConstants.TOTAL_PARTITIONS);
         updateMetrics();
-<<<<<<< HEAD
-        LOG.info("Finished metadata count metrics: " + initDatabaseCount + " databases, " + initTableCount +
-          " tables, " + initPartCount + " partitions.");
-        metrics.addGauge(MetricsConstant.INIT_TOTAL_DATABASES, new MetricsVariable<Object>() {
-          @Override
-          public Object getValue() {
-            return initDatabaseCount;
-          }
-        });
-        metrics.addGauge(MetricsConstant.INIT_TOTAL_TABLES, new MetricsVariable<Object>() {
-          @Override
-          public Object getValue() {
-            return initTableCount;
-          }
-        });
-        metrics.addGauge(MetricsConstant.INIT_TOTAL_PARTITIONS, new MetricsVariable<Object>() {
-          @Override
-          public Object getValue() {
-            return initPartCount;
-          }
-        });
-=======
->>>>>>> b82d38aa
+
       }
 
       preListeners = MetaStoreUtils.getMetaStoreListeners(MetaStorePreEventListener.class,
