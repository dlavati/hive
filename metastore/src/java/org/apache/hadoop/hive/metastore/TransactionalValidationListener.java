--- conflicted
+++ resolved
@@ -39,11 +39,7 @@
 
   // These constants are also imported by org.apache.hadoop.hive.ql.io.AcidUtils.
   public static final String DEFAULT_TRANSACTIONAL_PROPERTY = "default";
-<<<<<<< HEAD
-  public static final String LEGACY_TRANSACTIONAL_PROPERTY = "legacy";
   public static final String INSERTONLY_TRANSACTIONAL_PROPERTY = "insert_only";
-=======
->>>>>>> b82d38aa
 
   TransactionalValidationListener(Configuration conf) {
     super(conf);
@@ -122,15 +118,10 @@
     if ("true".equalsIgnoreCase(transactionalValue) && !"true".equalsIgnoreCase(oldTransactionalValue)) {
       //only need to check conformance if alter table enabled aicd
       if (!conformToAcid(newTable)) {
-<<<<<<< HEAD
         // INSERT_ONLY tables don't have to conform to ACID requirement like ORC or bucketing
         if (transactionalPropertiesValue == null || !"insert_only".equalsIgnoreCase(transactionalPropertiesValue)) {
-          throw new MetaException("The table must be bucketed and stored using an ACID compliant" +
-              " format (such as ORC)");
+          throw new MetaException("The table must be stored using an ACID compliant format (such as ORC)");
         }
-=======
-        throw new MetaException("The table must be stored using an ACID compliant format (such as ORC)");
->>>>>>> b82d38aa
       }
 
       if (newTable.getTableType().equals(TableType.EXTERNAL_TABLE.toString())) {
@@ -215,15 +206,10 @@
 
     if ("true".equalsIgnoreCase(transactional)) {
       if (!conformToAcid(newTable)) {
-<<<<<<< HEAD
         // INSERT_ONLY tables don't have to conform to ACID requirement like ORC or bucketing
         if (transactionalProperties == null || !"insert_only".equalsIgnoreCase(transactionalProperties)) {
-          throw new MetaException("The table must be bucketed and stored using an ACID compliant" +
-              " format (such as ORC)");
+          throw new MetaException("The table must be stored using an ACID compliant format (such as ORC)");
         }
-=======
-        throw new MetaException("The table must be stored using an ACID compliant format (such as ORC)");
->>>>>>> b82d38aa
       }
 
       if (newTable.getTableType().equals(TableType.EXTERNAL_TABLE.toString())) {
@@ -300,11 +286,7 @@
     boolean isValid = false;
     switch (transactionalProperties) {
       case DEFAULT_TRANSACTIONAL_PROPERTY:
-<<<<<<< HEAD
-      case LEGACY_TRANSACTIONAL_PROPERTY:
       case INSERTONLY_TRANSACTIONAL_PROPERTY:
-=======
->>>>>>> b82d38aa
         isValid = true;
         break;
       default:
