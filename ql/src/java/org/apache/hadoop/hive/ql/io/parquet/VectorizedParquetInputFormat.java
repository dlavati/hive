/**
 * Licensed under the Apache License, Version 2.0 (the "License");
 * you may not use this file except in compliance with the License.
 * You may obtain a copy of the License at
 *
 * http://www.apache.org/licenses/LICENSE-2.0
 *
 * Unless required by applicable law or agreed to in writing, software
 * distributed under the License is distributed on an "AS IS" BASIS,
 * WITHOUT WARRANTIES OR CONDITIONS OF ANY KIND, either express or implied.
 * See the License for the specific language governing permissions and
 * limitations under the License.
 */
package org.apache.hadoop.hive.ql.io.parquet;

import java.io.IOException;
import org.apache.commons.logging.Log;
import org.apache.commons.logging.LogFactory;
import org.apache.hadoop.hive.ql.exec.vector.VectorColumnAssign;
import org.apache.hadoop.hive.ql.exec.vector.VectorColumnAssignFactory;
import org.apache.hadoop.hive.ql.exec.vector.VectorizedInputFormatInterface;
import org.apache.hadoop.hive.ql.exec.vector.VectorizedRowBatch;
import org.apache.hadoop.hive.ql.exec.vector.VectorizedRowBatchCtx;
import org.apache.hadoop.hive.ql.io.parquet.read.ParquetRecordReaderWrapper;
import org.apache.hadoop.hive.ql.metadata.HiveException;
import org.apache.hadoop.hive.serde2.io.ObjectArrayWritable;
import org.apache.hadoop.io.NullWritable;
import org.apache.hadoop.mapred.FileInputFormat;
import org.apache.hadoop.mapred.FileSplit;
import org.apache.hadoop.mapred.InputSplit;
import org.apache.hadoop.mapred.JobConf;
import org.apache.hadoop.mapred.RecordReader;
import org.apache.hadoop.mapred.Reporter;

import parquet.hadoop.ParquetInputFormat;

/**
 * Vectorized input format for Parquet files
 */
public class VectorizedParquetInputFormat extends FileInputFormat<NullWritable, VectorizedRowBatch>
  implements VectorizedInputFormatInterface {

  private static final Log LOG = LogFactory.getLog(VectorizedParquetInputFormat.class);

  /**
   * Vectorized record reader for vectorized Parquet input format
   */
  private static class VectorizedParquetRecordReader implements
      RecordReader<NullWritable, VectorizedRowBatch> {
    private static final Log LOG = LogFactory.getLog(VectorizedParquetRecordReader.class);

    private final ParquetRecordReaderWrapper internalReader;
      private VectorizedRowBatchCtx rbCtx;
<<<<<<< HEAD
      private ObjectArrayWritable internalValues;
      private Void internalKey;
=======
      private ArrayWritable internalValues;
      private NullWritable internalKey;
>>>>>>> 1253a8db
      private VectorColumnAssign[] assigners;

    public VectorizedParquetRecordReader(
        ParquetInputFormat<ObjectArrayWritable> realInput,
        FileSplit split,
        JobConf conf, Reporter reporter) throws IOException, InterruptedException {
      internalReader = new ParquetRecordReaderWrapper(
        realInput,
        split,
        conf,
        reporter);
      try {
        rbCtx = new VectorizedRowBatchCtx();
        rbCtx.init(conf, split);
      } catch (Exception e) {
        throw new RuntimeException(e);
      }
    }

      @Override
      public NullWritable createKey() {
        internalKey = internalReader.createKey();
        return NullWritable.get();
      }

      @Override
      public VectorizedRowBatch createValue() {
        VectorizedRowBatch outputBatch = null;
        try {
          outputBatch = rbCtx.createVectorizedRowBatch();
          internalValues = internalReader.createValue();
        } catch (HiveException e) {
          throw new RuntimeException("Error creating a batch", e);
        }
        return outputBatch;
      }

      @Override
      public long getPos() throws IOException {
        return internalReader.getPos();
      }

      @Override
      public void close() throws IOException {
        internalReader.close();
      }

      @Override
      public float getProgress() throws IOException {
        return internalReader.getProgress();
      }

    @Override
    public boolean next(NullWritable key, VectorizedRowBatch outputBatch)
        throws IOException {
      if (assigners != null) {
        assert(outputBatch.numCols == assigners.length);
      }
      outputBatch.reset();
      int maxSize = outputBatch.getMaxSize();
      try {
        while (outputBatch.size < maxSize) {
          if (false == internalReader.next(internalKey, internalValues)) {
            outputBatch.endOfFile = true;
            break;
          }
          Object[] values = internalValues.get();

          if (null == assigners) {
            // Normally we'd build the assigners from the rbCtx.rowOI, but with Parquet
            // we have a discrepancy between the metadata type (Eg. tinyint -> BYTE) and
            // the writable value (IntWritable). see Parquet's ETypeConverter class.
            assigners = VectorColumnAssignFactory.buildAssigners(outputBatch, values);
          }

          for(int i = 0; i < values.length; ++i) {
            assigners[i].assignObjectValue(values[i], outputBatch.size);
          }
          ++outputBatch.size;
         }
      } catch (HiveException e) {
        throw new RuntimeException(e);
      }
      return outputBatch.size > 0;
    }
  }

  private final ParquetInputFormat<ObjectArrayWritable> realInput;

  public VectorizedParquetInputFormat(ParquetInputFormat<ObjectArrayWritable> realInput) {
    this.realInput = realInput;
  }

  @SuppressWarnings("unchecked")
  @Override
  public RecordReader<NullWritable, VectorizedRowBatch> getRecordReader(
      InputSplit split, JobConf conf, Reporter reporter) throws IOException {
    try {
      return (RecordReader<NullWritable, VectorizedRowBatch>)
        new VectorizedParquetRecordReader(realInput, (FileSplit) split, conf, reporter);
    } catch (final InterruptedException e) {
      throw new RuntimeException("Cannot create a VectorizedParquetRecordReader", e);
    }
  }

}<|MERGE_RESOLUTION|>--- conflicted
+++ resolved
@@ -51,13 +51,8 @@
 
     private final ParquetRecordReaderWrapper internalReader;
       private VectorizedRowBatchCtx rbCtx;
-<<<<<<< HEAD
       private ObjectArrayWritable internalValues;
-      private Void internalKey;
-=======
-      private ArrayWritable internalValues;
       private NullWritable internalKey;
->>>>>>> 1253a8db
       private VectorColumnAssign[] assigners;
 
     public VectorizedParquetRecordReader(
