/**
 * Licensed to the Apache Software Foundation (ASF) under one
 * or more contributor license agreements.  See the NOTICE file
 * distributed with this work for additional information
 * regarding copyright ownership.  The ASF licenses this file
 * to you under the Apache License, Version 2.0 (the
 * "License"); you may not use this file except in compliance
 * with the License.  You may obtain a copy of the License at
 *
 *     http://www.apache.org/licenses/LICENSE-2.0
 *
 * Unless required by applicable law or agreed to in writing, software
 * distributed under the License is distributed on an "AS IS" BASIS,
 * WITHOUT WARRANTIES OR CONDITIONS OF ANY KIND, either express or implied.
 * See the License for the specific language governing permissions and
 * limitations under the License.
 */

package org.apache.hadoop.hive.ql.stats;

import org.apache.hadoop.conf.Configuration;
import org.apache.hadoop.hive.ql.exec.Task;

/**
 * An test implementation for StatsAggregator.
 * The method corresponding to the configuration parameter
 * hive.test.dummystats.aggregator fail, whereas all
 * other methods succeed.
 */

public class DummyStatsAggregator implements StatsAggregator {
  String errorMethod = null;

  // This is a test. The parameter hive.test.dummystats.aggregator's value
  // denotes the method which needs to throw an error.
<<<<<<< HEAD
  public boolean connect(Configuration hconf, Task<?> sourceTask) {
=======
  public boolean connect(Configuration hconf, Task sourceTask) {
>>>>>>> c164a979
    errorMethod = hconf.get("hive.test.dummystats.aggregator", "");
    if (errorMethod.equalsIgnoreCase("connect")) {
      return false;
    }

    return true;
  }

  public String aggregateStats(String keyPrefix, String statType) {
    return null;
  }

  public boolean closeConnection() {
    if (errorMethod.equalsIgnoreCase("closeConnection")) {
      return false;
    }
    return true;
  }

  public boolean cleanUp(String keyPrefix) {
    if (errorMethod.equalsIgnoreCase("cleanUp")) {
      return false;
    }
    return true;
  }
}<|MERGE_RESOLUTION|>--- conflicted
+++ resolved
@@ -33,11 +33,7 @@
 
   // This is a test. The parameter hive.test.dummystats.aggregator's value
   // denotes the method which needs to throw an error.
-<<<<<<< HEAD
-  public boolean connect(Configuration hconf, Task<?> sourceTask) {
-=======
   public boolean connect(Configuration hconf, Task sourceTask) {
->>>>>>> c164a979
     errorMethod = hconf.get("hive.test.dummystats.aggregator", "");
     if (errorMethod.equalsIgnoreCase("connect")) {
       return false;
